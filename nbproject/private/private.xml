<?xml version="1.0" encoding="UTF-8"?>
<project-private xmlns="http://www.netbeans.org/ns/project-private/1">
    <editor-bookmarks xmlns="http://www.netbeans.org/ns/editor-bookmarks/2" lastBookmarkId="0"/>
    <open-files xmlns="http://www.netbeans.org/ns/projectui-open-files/2">
<<<<<<< HEAD
        <group>
            <file>file:/C:/Users/grego/Documents/NetBeansProjects/AdvancedJava-Project/src/it/unisa/diem/ja/g10/assets/view/LoginScreen.fxml</file>
            <file>file:/C:/Users/grego/Documents/NetBeansProjects/AdvancedJava-Project/src/it/unisa/diem/ja/g10/Wordageddon.java</file>
        </group>
=======
        <group/>
>>>>>>> 327799e9
    </open-files>
</project-private>
<|MERGE_RESOLUTION|>--- conflicted
+++ resolved
@@ -1,14 +1,7 @@
-<?xml version="1.0" encoding="UTF-8"?>
-<project-private xmlns="http://www.netbeans.org/ns/project-private/1">
-    <editor-bookmarks xmlns="http://www.netbeans.org/ns/editor-bookmarks/2" lastBookmarkId="0"/>
-    <open-files xmlns="http://www.netbeans.org/ns/projectui-open-files/2">
-<<<<<<< HEAD
-        <group>
-            <file>file:/C:/Users/grego/Documents/NetBeansProjects/AdvancedJava-Project/src/it/unisa/diem/ja/g10/assets/view/LoginScreen.fxml</file>
-            <file>file:/C:/Users/grego/Documents/NetBeansProjects/AdvancedJava-Project/src/it/unisa/diem/ja/g10/Wordageddon.java</file>
-        </group>
-=======
-        <group/>
->>>>>>> 327799e9
-    </open-files>
-</project-private>
+<?xml version="1.0" encoding="UTF-8"?>
+<project-private xmlns="http://www.netbeans.org/ns/project-private/1">
+    <editor-bookmarks xmlns="http://www.netbeans.org/ns/editor-bookmarks/2" lastBookmarkId="0"/>
+    <open-files xmlns="http://www.netbeans.org/ns/projectui-open-files/2">
+        <group/>
+    </open-files>
+</project-private>