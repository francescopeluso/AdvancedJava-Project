package it.unisa.diem.ja.g10;

import javafx.application.Application;
import javafx.fxml.FXMLLoader;
import javafx.scene.Parent;
import javafx.scene.Scene;
import javafx.stage.Stage;


public class Wordageddon extends Application {
    
    @Override
    public void start(Stage stage) throws Exception {
<<<<<<< HEAD
        Parent root = FXMLLoader.load(getClass().getResource("/it/unisa/diem/ja/g10/assets/view/ResultScreen.fxml"));
        
=======
        Parent root = FXMLLoader.load(getClass().getResource("/it/unisa/diem/ja/g10/assets/view/LoginScreen.fxml"));
>>>>>>> 327799e9
        Scene scene = new Scene(root);
        
        stage.setScene(scene);
        stage.show();
    }

    /**
     * @param args the command line arguments
     */
    public static void main(String[] args) {
        launch(args);
    }
    
}<|MERGE_RESOLUTION|>--- conflicted
+++ resolved
@@ -11,12 +11,7 @@
     
     @Override
     public void start(Stage stage) throws Exception {
-<<<<<<< HEAD
-        Parent root = FXMLLoader.load(getClass().getResource("/it/unisa/diem/ja/g10/assets/view/ResultScreen.fxml"));
-        
-=======
         Parent root = FXMLLoader.load(getClass().getResource("/it/unisa/diem/ja/g10/assets/view/LoginScreen.fxml"));
->>>>>>> 327799e9
         Scene scene = new Scene(root);
         
         stage.setScene(scene);
